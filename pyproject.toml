[build-system]
requires = ["hatchling"]
build-backend = "hatchling.build"

[project]
name = "qadence-protocols"
description = "Protocols interface for running experiments using Qadence."
readme = "README.md"
authors = [
    { name = "Mario Dagrada", email = "mario.dagrada@pasqal.com" },
    { name = "Roland Guichard", email = "roland.guichard@pasqal.com" },
    { name = "Raja Selvarajan", email = "raja.selvarajan@pasqal.com" },
    { name = "Gergana Velikova", email = "gergana.velikova@pasqal.com" },

]
requires-python = ">=3.9,<3.12"
license = {text = "Apache 2.0"}
keywords = ["quantum"]
version = "0.1.0"
classifiers=[
    "License :: OSI Approved :: Apache Software License",
    "Programming Language :: Python",
    "Programming Language :: Python :: 3",
    "Programming Language :: Python :: 3.9",
    "Programming Language :: Python :: 3.10",
    "Programming Language :: Python :: 3.11",
    "Programming Language :: Python :: Implementation :: CPython",
    "Programming Language :: Python :: Implementation :: PyPy",
]
dependencies = [
    "torch",
    "qadence==1.2.3",
]

[tool.hatch.metadata]
allow-direct-references = true
allow-ambiguous-features = true

[tool.hatch.envs.default]
dependencies = [
  "flaky",
  "hypothesis",
  "pytest",
  "pytest-cov",
  "pytest-mypy",
  "pytest-xdist",
  "ipykernel",
  "pre-commit",
  "black",
  "isort",
  "ruff",
  "pydocstringformatter",
]

[tool.hatch.envs.default.scripts]
test = "pytest -n auto --cov-report lcov --cov-config=pyproject.toml --cov=qadence_protocols --cov=tests --ignore=./tests/test_examples.py {args}"
test-examples = "pytest ./tests/test_examples.py {args}"
no-cov = "cov --no-cov {args}"
test-docs = "mkdocs build --clean --strict"
test-all = "pytest -n auto {args}  && mkdocs build --clean --strict"

[tool.pytest.ini_options]
testpaths = ["tests"]
<<<<<<< HEAD
addopts = """-vvv --cov-report=term-missing --cov-config=pyproject.toml --cov=qadence_protocols --cov=tests"""
=======
addopts = """-vvv"""
>>>>>>> f96e298f
xfail_strict = true
filterwarnings = [
  "ignore:Call to deprecated create function FieldDescriptor",
  "ignore:Call to deprecated create function Descriptor",
  "ignore:Call to deprecated create function EnumDescriptor",
  "ignore:Call to deprecated create function EnumValueDescriptor",
  "ignore:Call to deprecated create function FileDescriptor",
  "ignore:Call to deprecated create function OneofDescriptor",
  "ignore:distutils Version classes are deprecated.",
  "ignore::DeprecationWarning"
]


[tool.hatch.envs.docs]
dependencies = [
  "mkdocs",
  "mkdocs-material",
  "mkdocstrings",
  "mkdocstrings-python",
  "mkdocs-section-index",
  "mkdocs-exclude",
  "markdown-exec",
  "mike",
]

[tool.hatch.envs.docs.scripts]
build = "mkdocs build --clean --strict"
serve = "mkdocs serve --dev-addr localhost:8000"

[[tool.hatch.envs.test.matrix]]
python = ["39", "310"]

# [tool.hatch.envs.tests]

[tool.hatch.build.targets.sdist]
exclude = [
  "/.gitignore",
  "/.gitlab-ci-yml",
  "/.pre-commit-config.yml",
  "/tests",
  "/docs",
  "/examples",
]

[tool.hatch.build.targets.wheel]
packages = ["qadence_protocols"]

[tool.coverage.run]
branch = true
parallel = true

[tool.coverage.report]
exclude_lines = [
  "no cov",
  "if __name__ == .__main__.:",
  "if TYPE_CHECKING:",
]

[tool.ruff]
select = ["E", "F", "I", "Q"]
extend-ignore = ["F841","F403"]
line-length = 100

[tool.ruff.isort]
required-imports = ["from __future__ import annotations"]

[tool.ruff.per-file-ignores]
"__init__.py" = ["F401"]

[tool.ruff.mccabe]
max-complexity = 15

[tool.ruff.flake8-quotes]
docstring-quotes = "double"

[tool.black]
line-length = 100
include = '\.pyi?$'
exclude = '''
/(
    \.git
  | \.hg
  | \.mypy_cache
  | \.tox
  | \.venv
  | _build
  | buck-out
  | build
  | dist
)/
'''

[tool.mypy]
python_version = "3.10"
warn_return_any = true
warn_unused_configs = true
disallow_untyped_defs = true
no_implicit_optional = false
ignore_missing_imports = true<|MERGE_RESOLUTION|>--- conflicted
+++ resolved
@@ -61,11 +61,7 @@
 
 [tool.pytest.ini_options]
 testpaths = ["tests"]
-<<<<<<< HEAD
-addopts = """-vvv --cov-report=term-missing --cov-config=pyproject.toml --cov=qadence_protocols --cov=tests"""
-=======
 addopts = """-vvv"""
->>>>>>> f96e298f
 xfail_strict = true
 filterwarnings = [
   "ignore:Call to deprecated create function FieldDescriptor",
