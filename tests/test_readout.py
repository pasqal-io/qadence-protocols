--- conflicted
+++ resolved
@@ -162,7 +162,6 @@
     diff_mode = "ad" if backend == BackendName.PYQTORCH else "gpsr"
     circuit = QuantumCircuit(block.n_qubits, block)
     noise = Noise(protocol=Noise.READOUT, options={"error_probability": error_probability})
-<<<<<<< HEAD
     model = QuantumModel(circuit=circuit, backend=backend, diff_mode=diff_mode)
 
     noiseless_samples: list[Counter] = model.sample(n_shots=n_shots)
@@ -178,18 +177,13 @@
     js_mitigated = js_divergence(mitigated_samples[0], noiseless_samples[0])
     js_noisy = js_divergence(noisy_samples[0], noiseless_samples[0])
     assert js_mitigated < js_noisy
-=======
->>>>>>> 6da346ef
-
-    model_noiseless = QuantumModel(circuit=circuit, backend=backend, diff_mode=diff_mode)
-    model_noisy = QuantumModel(circuit=circuit, backend=backend, diff_mode=diff_mode, noise=noise)
+
     # Noisy simulations through the QM.
     noiseless_samples: list[Counter] = model_noiseless.sample(n_shots=n_shots)
     noisy_samples: list[Counter] = model_noisy.sample(n_shots=n_shots)
     mitigate = Mitigations(
         protocol=Mitigations.READOUT,
         options={"optimization_type": optimization_type, "samples": noisy_samples},
-<<<<<<< HEAD
     )
     mitigated_samples = mitigate(model=noisy_model)
     js_mitigated = js_divergence(mitigated_samples[0], noiseless_samples[0])
@@ -201,10 +195,6 @@
         options={"optimization_type": optimization_type, "n_shots": n_shots},
     )
     mitigated_samples = mitigate(model=model, noise=noise)
-=======
-    ).mitigation()
-    mitigated_samples = mitigate(model=model_noisy)
->>>>>>> 6da346ef
     js_mitigated = js_divergence(mitigated_samples[0], noiseless_samples[0])
     js_noisy = js_divergence(noisy_samples[0], noiseless_samples[0])
     assert js_mitigated < js_noisy
