--- conflicted
+++ resolved
@@ -4,18 +4,9 @@
 from collections import Counter
 
 import torch
-<<<<<<< HEAD
-
-# import pytest
 from qadence import QuantumCircuit, QuantumModel, X, chain, kron
 from qadence.blocks.utils import unroll_block_with_scaling
 from qadence.measurements.samples import compute_expectation
-=======
-from qadence import QuantumCircuit, QuantumModel, block_to_tensor, chain, kron
-from qadence.noise.protocols import Noise
-from qadence.operations import I, X, Z
-from qadence.types import BackendName
->>>>>>> 5c25a2d1
 from torch import tensor
 
 
