from __future__ import annotations

from collections import Counter

import numpy as np
import numpy.typing as npt
from numpy.linalg import inv, matrix_rank, pinv
from qadence import QuantumModel
from qadence.noise.protocols import Noise
from scipy.linalg import norm
from scipy.optimize import LinearConstraint, minimize
from scipy.sparse import csr_matrix
from scipy.sparse.linalg import gmres

from qadence_protocols.types import ReadOutOptimization

<<<<<<< HEAD

def subspace_kron(
    noise_matrices: npt.NDArrary, subspace: npt.NDArray, normalize: bool = True
) -> npt.NDArray:
    n_qubits = len(noise_matrices)
    conf_matrix = csr_matrix((2**n_qubits, 2**n_qubits))

    for j in subspace:
        for i in subspace:
            bin_i = bin(i)[2:].zfill(n_qubits)
            bin_j = bin(j)[2:].zfill(n_qubits)

            ## manually computing the entries of tensor product for only the subspace
            conf_matrix[i, j] = np.prod(
                [noise_matrices[k][int(bin_i[k])][int(bin_j[k])] for k in range(n_qubits)]
            )

        if normalize:
            conf_matrix[:, j] /= np.sum(conf_matrix[:, j])

    return conf_matrix


=======
>>>>>>> 552ec92d
def tensor_rank_mult(qubit_ops: npt.NDArray, prob_vect: npt.NDArray) -> npt.NDArray:
    N = int(np.log2(len(prob_vect)))
    """
    Fast multiplication of single qubit operators on a probability vector.

    Similar to how gate operations are implemented on PyqTorch
    Needs to be replaced.
    """

    # Reshape probability vector into a rank N tensor
    prob_vect_t = prob_vect.reshape(N * [2]).transpose()

    # Contract each tensor index (qubit) with the inverse of the single-qubit
    for i in range(N):
<<<<<<< HEAD
        prob_vect_t = np.tensordot(qubit_ops[N - 1 - i], prob_vect_t, axes=(1, i))
=======
        prob_vect_t = np.tensordot(qubit_ops[i], prob_vect_t, axes=(1, i))
>>>>>>> 552ec92d

    # Obtain corrected measurements by shaping back into a vector
    return prob_vect_t.reshape(2**N)


def corrected_probas(
    p_corr: npt.NDArray, noise_matrices: npt.NDArray, p_raw: npt.NDArray
) -> np.double:
    ## Computing rectified probabilites without computing the full T matrix
    p_estim = tensor_rank_mult(noise_matrices, p_corr.T)
    return norm(p_estim - p_raw.T, ord=2) ** 2


def mle_solve(p_raw: npt.NDArray) -> npt.NDArray:
    """
    Compute the MLE probability vector.

    Algorithmic details can be found in https://arxiv.org/pdf/1106.5458.pdf Page(3).
    """
    # Sort p_raw by values while keeping track of indices.
    index_sort = p_raw.argsort()
    p_sort = p_raw[index_sort]
    neg_sum = 0
    breakpoint = len(p_sort) - 1

    for i in range(len(p_sort)):
        ## if neg_sum cannot be distributed among other probabilities, continue to accumulate
        if p_sort[i] + neg_sum / (len(p_sort) - i) < 0:
            neg_sum += p_sort[i]
            p_sort[i] = 0
        # set breakpoint to current index
        else:
            breakpoint = i
            break
    ## number of entries to which i can distribute(includes breakpoint)
    size = len(p_sort) - breakpoint
    p_sort[breakpoint:] += neg_sum / size

    re_index_sort = index_sort.argsort()
    p_corr = p_sort[re_index_sort]

    return p_corr


def renormalize_counts(corrected_counts: npt.NDArray, n_shots: int) -> npt.NDArray:
    """Renormalize counts rounding discrepancies."""
    total_counts = sum(corrected_counts)
    if total_counts != n_shots:
        counts_diff = total_counts - n_shots
        corrected_counts -= counts_diff
        corrected_counts = np.where(corrected_counts < 0, 0, corrected_counts)
        sum_corrected_counts = sum(corrected_counts)

        renormalization_factor = n_shots / sum_corrected_counts
        corrected_counts = np.rint(corrected_counts * renormalization_factor).astype(int)

    # At this point, the count should be off by at most 2, added or substracted to/from the
    # max count.
    if sum(corrected_counts) != n_shots:
        count_diff = sum(corrected_counts) - n_shots
        max_count_bs = np.argmax(corrected_counts)
        corrected_counts[max_count_bs] -= count_diff

    return corrected_counts


def matrix_inv(K: npt.NDArray) -> npt.NDArray:
    return inv(K) if matrix_rank(K) == K.shape[0] else pinv(K)


def constrained_inversion(noise_matrices: npt.NDArray, p_raw: npt.NDArray) -> npt.NDArray:
    # Initial random guess in [0,1].
    p_corr0 = np.random.rand(len(p_raw))
    # Stochasticity constraints.
    normality_constraint = LinearConstraint(np.ones(len(p_raw)).astype(int), lb=1.0, ub=1.0)
    positivity_constraint = LinearConstraint(np.eye(len(p_raw)).astype(int), lb=0.0, ub=1.0)
    constraints = [normality_constraint, positivity_constraint]
    # Minimize the corrected probabilities.
    res = minimize(corrected_probas, p_corr0, args=(noise_matrices, p_raw), constraints=constraints)

    return res.x


def mitigation_minimization(
    noise: Noise,
    options: dict,
    samples: list[Counter],
) -> list[Counter]:
    """Minimize a correction matrix subjected to stochasticity constraints.

    See Equation (5) in https://arxiv.org/pdf/2001.09980.pdf.
    See Page(3) in https://arxiv.org/pdf/1106.5458.pdf for MLE implementation
    See Equation (5) in https://arxiv.org/pdf/2108.12518.pdf for MTHREE implementation
    (matrix free measurement mitigation)
    This method is supposed to be be reserved for large implementations of 20 plus qubits

    Args:
        noise: Specifies confusion matrix and default error probability
        mitigation: Selects additional mitigation options based on noise choice.
        For readout we have the following mitigation options for optimization
        1. constrained 2. mle. Default : mle
        samples: List of samples to be mitigated

    Returns:
        Mitigated counts computed by the algorithm
    """
<<<<<<< HEAD

    ## M@p -> project -> normalize, we are interested in doing it the other way around
    ## project M then do M@p

=======
>>>>>>> 552ec92d
    noise_matrices = noise.options.get("noise_matrix", noise.options["confusion_matrices"]).numpy()
    optimization_type = options.get("optimization_type", ReadOutOptimization.MLE)
    n_qubits = len(list(samples[0].keys())[0])
    n_shots = sum(samples[0].values())
    corrected_counters: list[Counter] = []

    for sample in samples:
        ordered_bitstrings = [bin(k)[2:].zfill(n_qubits) for k in range(2**n_qubits)]
        # Array of raw probabilites.
        p_raw = np.array([sample[bs] for bs in ordered_bitstrings]) / n_shots

        if optimization_type == ReadOutOptimization.CONSTRAINED:
<<<<<<< HEAD
            p_corr = constrained_inversion(noise_matrices, p_raw)
=======
            # Initial random guess in [0,1].
            p_corr0 = np.random.rand(bitstring_length)
            # Stochasticity constraints.
            normality_constraint = LinearConstraint(
                np.ones(bitstring_length).astype(int), lb=1.0, ub=1.0
            )
            positivity_constraint = LinearConstraint(
                np.eye(bitstring_length).astype(int), lb=0.0, ub=1.0
            )
            constraints = [normality_constraint, positivity_constraint]
            # Minimize the corrected probabilities.
            res = minimize(
                corrected_probas, p_corr0, args=(noise_matrices, p_raw), constraints=constraints
            )
            p_corr = res.x
>>>>>>> 552ec92d

        elif optimization_type == ReadOutOptimization.MLE:
            noise_matrices_inv = list(map(matrix_inv, noise_matrices))
            # Compute corrected inverse using matrix inversion and run MLE.
            p_corr = mle_solve(tensor_rank_mult(noise_matrices_inv, p_raw))
<<<<<<< HEAD

        elif optimization_type == ReadOutOptimization.MTHREE:
            Confusion_matrix_subspace = subspace_kron(noise_matrices, p_raw.nonzero())
            # GMRES is best suited for higher dimensional problems
            p_corr = gmres(Confusion_matrix_subspace, p_raw)[0]
            # To ensure that we are not working with negative probabilities
            p_corr = mle_solve(p_corr)

=======
>>>>>>> 552ec92d
        else:
            raise NotImplementedError(
                f"Requested method {optimization_type} does not match supported protocols."
            )

        corrected_counts = np.rint(p_corr * n_shots).astype(int)
        # Renormalize if total counts differs from n_shots.
        corrected_counts = renormalize_counts(corrected_counts=corrected_counts, n_shots=n_shots)

        assert (
            corrected_counts.sum() == n_shots
        ), f"Corrected counts sum: {corrected_counts.sum()}, n_shots: {n_shots}"
        corrected_counters.append(
            Counter(
                {bs: count for bs, count in zip(ordered_bitstrings, corrected_counts) if count > 0}
            )
        )
    return corrected_counters


def mitigate(model: QuantumModel, options: dict, noise: Noise | None = None) -> list[Counter]:
    if noise is None or noise.protocol != Noise.READOUT:
        if model._noise is None or model._noise.protocol != Noise.READOUT:
            raise ValueError(
                "A Noise.READOUT model must be provided either to .mitigate()"
                " or through the <class QuantumModel>."
            )
        noise = model._noise
    samples = options.get("samples", None)
    if samples is None:
        n_shots = options.get("n_shots", None)
        if n_shots is None:
            raise ValueError("A n_shots option must be provided.")
        samples = model.sample(noise=noise, n_shots=n_shots)
    return mitigation_minimization(noise=noise, options=options, samples=samples)<|MERGE_RESOLUTION|>--- conflicted
+++ resolved
@@ -14,7 +14,7 @@
 
 from qadence_protocols.types import ReadOutOptimization
 
-<<<<<<< HEAD
+
 
 def subspace_kron(
     noise_matrices: npt.NDArrary, subspace: npt.NDArray, normalize: bool = True
@@ -38,8 +38,7 @@
     return conf_matrix
 
 
-=======
->>>>>>> 552ec92d
+
 def tensor_rank_mult(qubit_ops: npt.NDArray, prob_vect: npt.NDArray) -> npt.NDArray:
     N = int(np.log2(len(prob_vect)))
     """
@@ -54,11 +53,8 @@
 
     # Contract each tensor index (qubit) with the inverse of the single-qubit
     for i in range(N):
-<<<<<<< HEAD
         prob_vect_t = np.tensordot(qubit_ops[N - 1 - i], prob_vect_t, axes=(1, i))
-=======
-        prob_vect_t = np.tensordot(qubit_ops[i], prob_vect_t, axes=(1, i))
->>>>>>> 552ec92d
+
 
     # Obtain corrected measurements by shaping back into a vector
     return prob_vect_t.reshape(2**N)
@@ -165,13 +161,7 @@
     Returns:
         Mitigated counts computed by the algorithm
     """
-<<<<<<< HEAD
-
-    ## M@p -> project -> normalize, we are interested in doing it the other way around
-    ## project M then do M@p
-
-=======
->>>>>>> 552ec92d
+    
     noise_matrices = noise.options.get("noise_matrix", noise.options["confusion_matrices"]).numpy()
     optimization_type = options.get("optimization_type", ReadOutOptimization.MLE)
     n_qubits = len(list(samples[0].keys())[0])
@@ -184,31 +174,13 @@
         p_raw = np.array([sample[bs] for bs in ordered_bitstrings]) / n_shots
 
         if optimization_type == ReadOutOptimization.CONSTRAINED:
-<<<<<<< HEAD
             p_corr = constrained_inversion(noise_matrices, p_raw)
-=======
-            # Initial random guess in [0,1].
-            p_corr0 = np.random.rand(bitstring_length)
-            # Stochasticity constraints.
-            normality_constraint = LinearConstraint(
-                np.ones(bitstring_length).astype(int), lb=1.0, ub=1.0
-            )
-            positivity_constraint = LinearConstraint(
-                np.eye(bitstring_length).astype(int), lb=0.0, ub=1.0
-            )
-            constraints = [normality_constraint, positivity_constraint]
-            # Minimize the corrected probabilities.
-            res = minimize(
-                corrected_probas, p_corr0, args=(noise_matrices, p_raw), constraints=constraints
-            )
-            p_corr = res.x
->>>>>>> 552ec92d
+
 
         elif optimization_type == ReadOutOptimization.MLE:
             noise_matrices_inv = list(map(matrix_inv, noise_matrices))
             # Compute corrected inverse using matrix inversion and run MLE.
             p_corr = mle_solve(tensor_rank_mult(noise_matrices_inv, p_raw))
-<<<<<<< HEAD
 
         elif optimization_type == ReadOutOptimization.MTHREE:
             Confusion_matrix_subspace = subspace_kron(noise_matrices, p_raw.nonzero())
@@ -217,8 +189,7 @@
             # To ensure that we are not working with negative probabilities
             p_corr = mle_solve(p_corr)
 
-=======
->>>>>>> 552ec92d
+
         else:
             raise NotImplementedError(
                 f"Requested method {optimization_type} does not match supported protocols."
